/*
 * vmfs-tools - Tools to access VMFS filesystems
 * Copyright (C) 2009 Christophe Fillot <cf@utc.fr>
 * Copyright (C) 2009,2010 Mike Hommey <mh@glandium.org>
 *
 * This program is free software: you can redistribute it and/or modify
 * it under the terms of the GNU General Public License as published by
 * the Free Software Foundation, either version 2 of the License, or
 * (at your option) any later version.
 *
 * This program is distributed in the hope that it will be useful,
 * but WITHOUT ANY WARRANTY; without even the implied warranty of
 * MERCHANTABILITY or FITNESS FOR A PARTICULAR PURPOSE.
 *
 * You should have received a copy of the GNU General Public License
 * along with this program.  If not, see <http://www.gnu.org/licenses/>.
 */

#include <stdlib.h>
#include <unistd.h>
#include <string.h>
#include <sys/stat.h>
#include <sys/types.h>
#include <fcntl.h>
#include <errno.h>
#include <pwd.h>
#include <grp.h>
#include <sys/wait.h>
#include <libgen.h>
#include "vmfs.h"
#include "readcmd.h"

/* Opens a vmfs_file_t/vmfs_dir_t corresponding to the given filespec */
#define vmfs_foo_open_from_filespec(foo) \
vmfs_## foo ##_t *vmfs_## foo ##_open_from_filespec( \
   vmfs_dir_t *base_dir, const char *filespec) \
{ \
   if (filespec[0] == '<') { /* Possibly a "<inode>" filespec */ \
      char *end; \
      off_t inode = (off_t)strtoull(filespec + 1,&end,0); \
      if ((end != filespec) && (end[0] == '>') && (end[1] == 0)) { \
         const vmfs_fs_t *fs = vmfs_dir_get_fs(base_dir); \
         return vmfs_## foo ##_open_from_blkid(fs, inode); \
      } \
   } \
   return vmfs_## foo ##_open_at(base_dir, filespec); \
}
vmfs_foo_open_from_filespec(file)
vmfs_foo_open_from_filespec(dir)

/* "cat" command */
static int cmd_cat(vmfs_dir_t *base_dir,int argc,char *argv[])
{
   vmfs_file_t *f;
   int i;

   if (argc == 0) {
      fprintf(stderr,"Usage: cat file1 ... fileN\n");
      return(-1);
   }

   for(i=0;i<argc;i++) {
      if (!(f = vmfs_file_open_from_filespec(base_dir, argv[i]))) {
         fprintf(stderr,"Unable to open file %s\n",argv[i]);
         return(-1);
      }

      vmfs_file_dump(f,0,0,stdout);
      vmfs_file_close(f);
   }

   return(0);
}

/* "ls" command */
static int cmd_ls(vmfs_dir_t *base_dir,int argc,char *argv[])
{
   const vmfs_fs_t *fs = vmfs_dir_get_fs(base_dir);
   vmfs_dir_t *d;
   const vmfs_dirent_t *entry;
   struct stat st_info;
   struct passwd *usr;
   struct group *grp;
   char buffer[1024], *arg;
   int long_format=0;

   if ((argc >= 1) && (strcmp(argv[0],"-l") == 0)) {
      long_format = 1;
      argv++;
      argc--;
   }

   switch (argc) {
   case 0:
      arg = ".";
      break;
   case 1:
      arg = argv[0];
      break;
   default:
      fprintf(stderr,"Usage: ls [-l] [path]\n");
      return(-1);
   }

   if (!(d = vmfs_dir_open_from_filespec(base_dir,arg))) {
      fprintf(stderr,"Unable to open directory %s\n",argv[0]);
      return(-1);
   }

   while((entry = vmfs_dir_read(d))) {
      if (long_format) {
         vmfs_file_t *f = vmfs_file_open_from_blkid(fs,entry->block_id);
         if (!f)
            continue;
         vmfs_file_fstat(f,&st_info);
         vmfs_file_close(f);

         printf("%-10s ",m_fmode_to_str(st_info.st_mode,buffer));

         usr = getpwuid(st_info.st_uid);
         grp = getgrgid(st_info.st_gid);

         printf("%u ", (unsigned int)st_info.st_nlink);
         if (usr)
            printf("%8s ", usr->pw_name);
         else
            printf("%8u ", st_info.st_uid);
         if (grp)
            printf("%8s ", grp->gr_name);
         else
            printf("%8u ", st_info.st_gid);

         printf("%10llu %s %s\n",
                (unsigned long long)st_info.st_size,
                m_ctime(&st_info.st_ctime,buffer,sizeof(buffer)),
                entry->name);
      } else {
         printf("%s\n",entry->name);
      }
   }

   vmfs_dir_close(d);
   return(0);
}

/* "truncate" command */
static int cmd_truncate(vmfs_dir_t *base_dir,int argc,char *argv[])
{
   off_t new_size;
   vmfs_file_t *f;
   int ret = 0;

   if (argc < 2) {
      fprintf(stderr,"Usage: truncate filespec size\n");
      return(-1);
   }

   new_size = (off_t)strtoull(argv[1],NULL,0);

   if (!(f = vmfs_file_open_from_filespec(base_dir, argv[0]))) {
      fprintf(stderr,"Unable to open file %s\n",argv[0]);
      return(-1);
   }

   if (vmfs_file_truncate(f,new_size) < 0) {
      fprintf(stderr,"Unable to truncate file.\n");
      ret = -1;
      goto end;
   }
   
   printf("File truncated to %"PRIu64" (0x%"PRIx64") bytes\n",
          (uint64_t)new_size,(uint64_t)new_size);
end:
   vmfs_file_close(f);
   return ret;
}

/* "copy_file" command */
static int cmd_copy_file(vmfs_dir_t *base_dir,int argc,char *argv[])
{
   u_char buffer[4096];
   off_t pos;
   size_t len;
   vmfs_file_t *output;
   FILE *input;
   
   if (argc < 2) {
      fprintf(stderr,"Usage: copy_file local_filename vmfs_filename\n");
      return(-1);
   }

   if (!(input = fopen(argv[0],"r"))) {
      fprintf(stderr,"Unable to open local file\n");
      return(-1);
   }

   if (!(output = vmfs_file_create_at(base_dir,argv[1],0644))) {
      fprintf(stderr,"Unable to create file.\n");
      return(-1);
   }

   pos = 0;

   while(!feof(input)) {
      len = fread(buffer,1,sizeof(buffer),input);
      if (!len) break;

      vmfs_file_pwrite(output,buffer,len,pos);
      pos += len;
   }

   vmfs_file_close(output);
   return(0);
}

/* "chmod" command */
static int cmd_chmod(vmfs_dir_t *base_dir,int argc,char *argv[])
{
   mode_t mode;
   vmfs_file_t *f;
   int ret = 0;

   if (argc < 2) {
      fprintf(stderr,"Usage: chmod filespec mode\n");
      return(-1);
   }

   mode = (mode_t)strtoul(argv[1],NULL,0);

   if (!(f = vmfs_file_open_from_filespec(base_dir, argv[0]))) {
      fprintf(stderr,"Unable to open file %s\n",argv[0]);
      return(-1);
   }

   if (vmfs_file_chmod(f,mode) < 0) {
      fprintf(stderr,"Unable to change file permissions.\n");
      ret = -1;
   }

   vmfs_file_close(f);
   return ret;
}

/* "mkdir" command */
static int cmd_mkdir(vmfs_dir_t *base_dir,int argc,char *argv[])
{
   if (argc < 1) {
      fprintf(stderr,"Usage: mkdir dirname\n");
      return(-1);
   }

   return(vmfs_dir_mkdir_at(base_dir,argv[0],0755));
}

/* "df" (disk free) command */
static int cmd_df(vmfs_dir_t *base_dir,int argc,char *argv[])
{
   const vmfs_fs_t *fs = vmfs_dir_get_fs(base_dir);
   uint32_t alloc,total;

   total = fs->fbb->bmh.total_items;
   alloc = vmfs_bitmap_allocated_items(fs->fbb);

   printf("Block size       : %"PRIu64" bytes\n",vmfs_fs_get_blocksize(fs));

   printf("Total blocks     : %u\n",total);
   printf("Total size       : %"PRIu64" Mb\n",
          (vmfs_fs_get_blocksize(fs)*total)/1048576);

   printf("Allocated blocks : %u\n",alloc);
   printf("Allocated space  : %"PRIu64" Mb\n",
          (vmfs_fs_get_blocksize(fs)*alloc)/1048576);

   printf("Free blocks      : %u\n",total-alloc);
   printf("Free size        : %"PRIu64" Mb\n",
          (vmfs_fs_get_blocksize(fs)*(total-alloc))/1048576);

   return(0);
}

/* Show file blocks */
static int cmd_show_file_blocks(vmfs_dir_t *base_dir,int argc,char *argv[])
{
   vmfs_file_t *f;

   if (argc == 0) {
      fprintf(stderr,"Usage: show_file_blocks <filespec>\n");
      return(-1);
   }

   if (!(f = vmfs_file_open_from_filespec(base_dir, argv[0]))) {
      fprintf(stderr,"Unable to open file %s\n",argv[0]);
      return(-1);
   }

   vmfs_inode_show_blocks(f->inode);
   vmfs_file_close(f);
   return(0);
}

/* Get file block corresponding to specified position */
static int cmd_get_file_block(vmfs_dir_t *base_dir,int argc,char *argv[])
{
   vmfs_file_t *f;
   uint32_t blk_id;
   off_t pos;
   int ret = 0;

   if (argc < 2) {
      fprintf(stderr,"Usage: get_file_block <filespec> <position>\n");
      return(-1);
   }

   if (!(f = vmfs_file_open_from_filespec(base_dir,argv[0]))) {
      fprintf(stderr,"Unable to open file '%s'\n",argv[0]);
      return(-1);
   }

   pos = (off_t)strtoull(argv[1],NULL,16);

   if (!vmfs_inode_get_block(f->inode,pos,&blk_id)) {
      printf("0x%8.8x\n",blk_id);
   } else {
      fprintf(stderr,"Unable to get block info\n");
      ret = -1;
   }

   vmfs_file_close(f);
   return ret;
}

/* Check file blocks */
static int cmd_check_file_blocks(vmfs_dir_t *base_dir,int argc,char *argv[])
{
   vmfs_file_t *f;
   int res;

   if (argc == 0) {
      fprintf(stderr,"Usage: check_file_blocks <filespec>\n");
      return(-1);
   }

   if (!(f = vmfs_file_open_from_filespec(base_dir,argv[0]))) {
      fprintf(stderr,"Unable to open file '%s'\n",argv[0]);
      return(-1);
   }

   res = vmfs_inode_check_blocks(f->inode);

   if (res > 0)
      fprintf(stderr,"%d allocation errors detected.\n",res);
   else
      fprintf(stderr,"No error detected.\n");

   vmfs_file_close(f);
   return(0);
}

<<<<<<< HEAD
=======
/* Show filesystem information */
static int cmd_show_fs(vmfs_dir_t *base_dir,int argc,char *argv[])
{
   const vmfs_fs_t *fs = vmfs_dir_get_fs(base_dir);
   vmfs_fs_show(fs);
   return(0);
}

/* Show volume information */
static int cmd_show_volume(vmfs_dir_t *base_dir,int argc,char *argv[])
{
   const vmfs_fs_t *fs = vmfs_dir_get_fs(base_dir);
   /* Dangerous */
   vmfs_lvm_show((vmfs_lvm_t *)fs->dev);
   return(0);
}

/* Show volume bitmaps */
static int cmd_show_vol_bitmaps(vmfs_dir_t *base_dir,int argc,char *argv[])
{
   const vmfs_fs_t *fs = vmfs_dir_get_fs(base_dir);
   return(vmfs_fs_dump_bitmaps(fs));
}

>>>>>>> 8eefcdc7
/* Check volume bitmaps */
static int cmd_check_vol_bitmaps(vmfs_dir_t *base_dir,int argc,char *argv[])
{
   const vmfs_fs_t *fs = vmfs_dir_get_fs(base_dir);
   int errors = 0;

   printf("Checking FBB bitmaps...\n");
   errors += vmfs_bitmap_check(fs->fbb);

   printf("Checking FDC bitmaps...\n");
   errors += vmfs_bitmap_check(fs->fdc);

   printf("Checking PBC bitmaps...\n");
   errors += vmfs_bitmap_check(fs->pbc);

   printf("Checking SBC bitmaps...\n");   
   errors += vmfs_bitmap_check(fs->sbc);

   printf("Total errors: %d\n",errors);
   return(errors);
}

/* Show active heartbeats */
static int cmd_show_heartbeats(vmfs_dir_t *base_dir,int argc,char *argv[])
{
   const vmfs_fs_t *fs = vmfs_dir_get_fs(base_dir);
   return(vmfs_heartbeat_show_active(fs));
}

/* Read/Dump a block */
static int read_dump_block(vmfs_dir_t *base_dir,int argc,char *argv[],int action)
{    
   const vmfs_fs_t *fs = vmfs_dir_get_fs(base_dir);
   uint32_t blk_id,blk_type;
   uint64_t blk_size;
   u_char *buf;
   size_t len;
   int i;

   if (argc == 0) {
      fprintf(stderr,"Usage: read_block blk1 ... blkN\n");
      return(-1);
   }

   blk_size = vmfs_fs_get_blocksize(fs);

   if (!(buf = iobuffer_alloc(blk_size)))
      return(-1);

   for(i=0;i<argc;i++) {
      blk_id = (uint32_t)strtoul(argv[0],NULL,16);
      blk_type = VMFS_BLK_TYPE(blk_id);
      len = 0;

      switch(blk_type) {
         /* File Block */
         case VMFS_BLK_TYPE_FB:
            vmfs_fs_read(fs,VMFS_BLK_FB_ITEM(blk_id),0,buf,blk_size);
            len = blk_size;
            break;

         /* Sub-Block */
         case VMFS_BLK_TYPE_SB:
            vmfs_bitmap_get_item(fs->sbc,VMFS_BLK_SB_ENTRY(blk_id),
                                 VMFS_BLK_SB_ITEM(blk_id),buf);
            len = fs->sbc->bmh.data_size;
            break;

         /* Pointer Block */
         case VMFS_BLK_TYPE_PB:
            vmfs_bitmap_get_item(fs->pbc,VMFS_BLK_PB_ENTRY(blk_id),
                                 VMFS_BLK_PB_ITEM(blk_id),buf);
            len = fs->pbc->bmh.data_size;
            break;

         /* File Descriptor / Inode */
         case VMFS_BLK_TYPE_FD:
            vmfs_bitmap_get_item(fs->fdc,VMFS_BLK_FD_ENTRY(blk_id),
                                 VMFS_BLK_FD_ITEM(blk_id),buf);
            len = fs->fdc->bmh.data_size;
            break;

         default:
            fprintf(stderr,"Unsupported block type 0x%2.2x\n",blk_type);
      }

      if (len != 0) {
         if (action == 0) {
            if (fwrite(buf,1,len,stdout) != len)
               fprintf(stderr,"Block 0x%8.8x: incomplete write.\n",blk_id);
         } else {
            mem_dump(stdout,buf,len);
         }
      }
   }

   free(buf);
   return(0);
}

/* Read a block */
static int cmd_read_block(vmfs_dir_t *base_dir,int argc,char *argv[])
{
   return(read_dump_block(base_dir,argc,argv,0));
}

/* Dump a block */
static int cmd_dump_block(vmfs_dir_t *base_dir,int argc,char *argv[])
{
   return(read_dump_block(base_dir,argc,argv,1));
}

/* Get block status */
static int cmd_get_block_status(vmfs_dir_t *base_dir,int argc,char *argv[])
{
   const vmfs_fs_t *fs = vmfs_dir_get_fs(base_dir);
   uint32_t blk_id;
   int status;

   if (argc == 0) {
      fprintf(stderr,"Usage: get_block_status blk_id\n");
      return(-1);
   }

   blk_id = (uint32_t)strtoul(argv[0],NULL,16);
   status = vmfs_block_get_status(fs,blk_id);

   if (status == -1) {
      fprintf(stderr,"Block 0x%8.8x: unable to get status\n",blk_id);
      return(-1);
   }

   printf("Block 0x%8.8x status: %s\n",
          blk_id,(status) ? "allocated" : "free");

   return(0);
}

/* Allocate a fixed block */
static int cmd_alloc_block_fixed(vmfs_dir_t *base_dir,int argc,char *argv[])
{
   const vmfs_fs_t *fs = vmfs_dir_get_fs(base_dir);
   uint32_t blk_id;
   int res;

   if (argc == 0) {
      fprintf(stderr,"Usage: alloc_block_fixed blk_id\n");
      return(-1);
   }

   blk_id = (uint32_t)strtoul(argv[0],NULL,16);

   res = vmfs_block_alloc_specified(fs,blk_id);

   if (res == 0) {
      printf("Block 0x%8.8x allocated.\n",blk_id);
   } else {
      fprintf(stderr,"Unable to allocate block 0x%8.8x\n",blk_id);
   }

   return(0);
}

/* Allocate a block */
static int cmd_alloc_block(vmfs_dir_t *base_dir,int argc,char *argv[])
{
   const vmfs_fs_t *fs = vmfs_dir_get_fs(base_dir);
   uint32_t blk_type,blk_id;
   int res;

   if (argc == 0) {
      fprintf(stderr,"Usage: alloc_block blk_type\n");
      return(-1);
   }

   blk_type = (uint32_t)strtoul(argv[0],NULL,16);

   res = vmfs_block_alloc(fs,blk_type,&blk_id);

   if (res == 0) {
      printf("Block 0x%8.8x allocated.\n",blk_id);
   } else {
      fprintf(stderr,"Unable to allocate block.\n");
   }

   return(0);
}

/* Free a block */
static int cmd_free_block(vmfs_dir_t *base_dir,int argc,char *argv[])
{
   const vmfs_fs_t *fs = vmfs_dir_get_fs(base_dir);
   uint32_t blk_id;
   int res;

   if (argc == 0) {
      fprintf(stderr,"Usage: free_block blk_id\n");
      return(-1);
   }

   blk_id = (uint32_t)strtoul(argv[0],NULL,16);

   res = vmfs_block_free(fs,blk_id);

   if (res == 0) {
      printf("Block 0x%8.8x freed.\n",blk_id);
   } else {
      fprintf(stderr,"Unable to free block 0x%8.8x\n",blk_id);
   }

   return(0);
}

/* Show a bitmap item */
static int cmd_show_bitmap_item(vmfs_dir_t *base_dir,int argc,char *argv[])
{   
   const vmfs_fs_t *fs = vmfs_dir_get_fs(base_dir);
   uint32_t blk_id,blk_type;
   uint32_t entry,item;
   vmfs_bitmap_t *bmp;
   u_char *buf;
   size_t len;

   if (argc == 0) {
      fprintf(stderr,"Usage: show_bitmap_item blk_id\n");
      return(-1);
   }

   blk_id = (uint32_t)strtoul(argv[0],NULL,16);
   blk_type = VMFS_BLK_TYPE(blk_id);

   switch(blk_type) {
      case VMFS_BLK_TYPE_PB:
         bmp   = fs->pbc;
         entry = VMFS_BLK_PB_ENTRY(blk_id);
         item  = VMFS_BLK_PB_ITEM(blk_id);
         break;
      case VMFS_BLK_TYPE_SB:
         bmp   = fs->sbc;
         entry = VMFS_BLK_SB_ENTRY(blk_id);
         item  = VMFS_BLK_SB_ITEM(blk_id);
         break;
      case VMFS_BLK_TYPE_FD:
         bmp = fs->fdc;
         entry = VMFS_BLK_FD_ENTRY(blk_id);
         item  = VMFS_BLK_FD_ITEM(blk_id);
         break;
      default:
         fprintf(stderr,"Unsupported block type 0x%2.2x\n",blk_type);
         return(-1);
   }

   len = bmp->bmh.data_size;
   buf = malloc(len);

   vmfs_bitmap_get_item(bmp,entry,item,buf);
   mem_dump(stdout,buf,len);
   free(buf);
   return(0);
}

int cmd_show(vmfs_dir_t *base_dir,int argc,char *argv[]);

struct cmd {
   char *name;
   char *description;
   int (*fn)(vmfs_dir_t *base_dir,int argc,char *argv[]);
};

/* Opens a shell */
static int cmd_shell(vmfs_dir_t *base_dir,int argc,char *argv[]);

struct cmd cmd_array[] = {
   { "cat", "Concatenate files and print on standard output", cmd_cat },
   { "ls", "List files in specified directory", cmd_ls },
   { "truncate", "Truncate file", cmd_truncate },
   { "copy_file", "Copy a file to VMFS volume", cmd_copy_file },
   { "chmod", "Change permissions", cmd_chmod },
   { "mkdir", "Create a directory", cmd_mkdir },
   { "df", "Show available free space", cmd_df },
   { "show_file_blocks", "Show file blocks", cmd_show_file_blocks },
   { "get_file_block", "Get file block", cmd_get_file_block },
   { "check_file_blocks", "Check file blocks", cmd_check_file_blocks },
   { "check_vol_bitmaps", "Check volume bitmaps", cmd_check_vol_bitmaps },
   { "show_heartbeats", "Show active heartbeats", cmd_show_heartbeats },
   { "read_block", "Read a block", cmd_read_block },
   { "dump_block", "Dump a block in hex", cmd_dump_block },
   { "get_block_status", "Get block status", cmd_get_block_status },
   { "alloc_block_fixed", "Allocate block (fixed)", cmd_alloc_block_fixed },
   { "alloc_block", "Find and Allocate a block", cmd_alloc_block },
   { "free_block", "Free block", cmd_free_block },
   { "show_bitmap_item", "Show a bitmap item", cmd_show_bitmap_item },
   { "show", "Display value(s) for the given variable", cmd_show },
   { "shell", "Opens a shell", cmd_shell },
   { NULL, NULL },
};

static void show_usage(char *prog_name) 
{
   int i;
   char *name = basename(prog_name);

   fprintf(stderr,"%s " VERSION "\n",name);
   fprintf(stderr,"Syntax: %s <device_name...> <command> <args...>\n\n",name);
   fprintf(stderr,"Available commands:\n");

   for(i=0;cmd_array[i].name;i++)
      fprintf(stderr,"  - %s : %s\n",cmd_array[i].name,cmd_array[i].description);

   fprintf(stderr,"\n");
}

static struct cmd *cmd_find(char *name)
{
   int i;

   for(i=0;cmd_array[i].name;i++)
      if (!strcmp(cmd_array[i].name,name))
         return(&cmd_array[i]);

   return NULL;
}

/* Executes a command through "sh -c", and returns the file descriptor to its
 * stdin or -1 on error */
static int pipe_exec(const char *cmd) {
   int fd[2];
   pid_t p;

   if (pipe(fd) == -1)
      return -1;

   if ((p = fork()) == -1)
      return -1;

   if (p == 0) { /* Child process */
      close(fd[1]);
      dup2(fd[0],0);
      close(fd[0]);
      execl("/bin/sh", "/bin/sh", "-c", cmd, NULL);
      return -1;
   } else { /* Parent process */
      close(fd[0]);
      return fd[1];
   }
}

/* Opens a shell */
static int cmd_shell(vmfs_dir_t *base_dir,int argc,char *argv[])
{
   struct cmd *cmd = NULL;
   const cmd_t *cmdline = NULL;
   vmfs_dir_t *cur_dir = vmfs_dir_open_at(base_dir,".");
   if (!cur_dir) {
      fprintf(stderr, "Couldn't open base directory\n");
      return -1;
   }
   do {
      freecmd(cmdline);
      cmdline = readcmd("debugvmfs> ");
      if (!cmdline) goto cleanup;
      if (!cmdline->argc) continue;
      if (!strcmp(cmdline->argv[0], "exit") ||
          !strcmp(cmdline->argv[0], "quit")) goto cleanup;

      if (!strcmp(cmdline->argv[0], "cd")) {
         if (cmdline->argc == 2) {
            vmfs_dir_t *new_dir;
            if (!(new_dir = vmfs_dir_open_from_filespec(cur_dir,
                                                        cmdline->argv[1]))) {
               fprintf(stderr, "No such directory: %s\n", cmdline->argv[1]);
               continue;
            }
            vmfs_dir_close(cur_dir);
            cur_dir = new_dir;
         } else {
            fprintf(stderr, "Usage: cd <filespec>\n");
         }
         continue;
      }

      cmd = cmd_find(cmdline->argv[0]);
      if (!cmd) {
        int i;
        fprintf(stderr,"Unknown command: %s\n", cmdline->argv[0]);
        fprintf(stderr,"Available commands:\n");
        for(i=0;cmd_array[i].name;i++)
           if (cmd_array[i].fn != cmd_shell)
              fprintf(stderr,"  - %s : %s\n",cmd_array[i].name,
                                             cmd_array[i].description);
      } else if (cmd->fn != cmd_shell) {
        int out = -1;
        if (cmdline->redir) {
           int fd;
           if (cmdline->piped) {
              if ((fd = pipe_exec(cmdline->redir)) < 0) {
                 fprintf(stderr, "Error executing pipe command: %s\n",
                         strerror(errno));
                 continue;
              }
           } else if ((fd = open(cmdline->redir,O_CREAT|O_WRONLY|
                                 (cmdline->append?O_APPEND:O_TRUNC),
                                 0666)) < 0) {
              fprintf(stderr, "Error opening %s: %s\n",cmdline->redir,
                                                       strerror(errno));
              continue;
           }
           out=dup(1);
           dup2(fd,1);
           close(fd);
        }
        cmd->fn(cur_dir,cmdline->argc-1,&cmdline->argv[1]);
        if (cmdline->redir) {
           dup2(out,1);
           close(out);
           if (cmdline->piped) wait(NULL);
        }
      }
   } while (1);
cleanup:
   vmfs_dir_close(cur_dir);
   freecmd(cmdline);
   return(0);
}

int main(int argc,char *argv[])
{
   vmfs_fs_t *fs;
   vmfs_dir_t *root_dir;
   struct cmd *cmd = NULL;
   int arg, ret;
   vmfs_flags_t flags;

   if (argc < 3) {
      show_usage(argv[0]);
      return(0);
   }
   
   /* Scan arguments for a command */
   for (arg = 1; arg < argc; arg++) {
      if ((cmd = cmd_find(argv[arg])))
         break;
   }

   if (!cmd) {
      show_usage(argv[0]);
      return(0);
   }

   flags.packed = 0;

#ifdef VMFS_WRITE
   flags.read_write = 1;
#endif

   flags.allow_missing_extents = 1;

   argv[arg] = NULL;
   if (!(fs = vmfs_fs_open(&argv[1], flags))) {
      fprintf(stderr,"Unable to open filesystem\n");
      exit(EXIT_FAILURE);
   }
   
   if (!(root_dir = vmfs_dir_open_from_blkid(fs,VMFS_BLK_FD_BUILD(0,0)))) {
      fprintf(stderr,"Unable to open root directory\n");
      exit(EXIT_FAILURE);
   }

   ret = cmd->fn(root_dir,argc-arg-1,&argv[arg+1]);
   vmfs_dir_close(root_dir);
   vmfs_fs_close(fs);
   return(ret);
}<|MERGE_RESOLUTION|>--- conflicted
+++ resolved
@@ -356,33 +356,6 @@
    return(0);
 }
 
-<<<<<<< HEAD
-=======
-/* Show filesystem information */
-static int cmd_show_fs(vmfs_dir_t *base_dir,int argc,char *argv[])
-{
-   const vmfs_fs_t *fs = vmfs_dir_get_fs(base_dir);
-   vmfs_fs_show(fs);
-   return(0);
-}
-
-/* Show volume information */
-static int cmd_show_volume(vmfs_dir_t *base_dir,int argc,char *argv[])
-{
-   const vmfs_fs_t *fs = vmfs_dir_get_fs(base_dir);
-   /* Dangerous */
-   vmfs_lvm_show((vmfs_lvm_t *)fs->dev);
-   return(0);
-}
-
-/* Show volume bitmaps */
-static int cmd_show_vol_bitmaps(vmfs_dir_t *base_dir,int argc,char *argv[])
-{
-   const vmfs_fs_t *fs = vmfs_dir_get_fs(base_dir);
-   return(vmfs_fs_dump_bitmaps(fs));
-}
-
->>>>>>> 8eefcdc7
 /* Check volume bitmaps */
 static int cmd_check_vol_bitmaps(vmfs_dir_t *base_dir,int argc,char *argv[])
 {
