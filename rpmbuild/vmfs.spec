--- conflicted
+++ resolved
@@ -1,11 +1,7 @@
 %define vmfs %{_builddir}/vmfs
 
 Summary: VMFS
-<<<<<<< HEAD
-Name: vmfs6
-=======
-Name: vmfs-tools
->>>>>>> 46776e27
+Name: vmfs6-tools
 Version: 1
 Release: RPM_VER
 License: GNU GENERAL PUBLIC LICENSE
